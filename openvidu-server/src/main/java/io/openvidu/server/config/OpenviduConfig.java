--- conflicted
+++ resolved
@@ -45,12 +45,7 @@
 
 import com.google.gson.Gson;
 import com.google.gson.JsonArray;
-<<<<<<< HEAD
 import com.google.gson.JsonSyntaxException;
-=======
-import com.google.gson.JsonElement;
-import com.google.gson.JsonParser;
->>>>>>> ce909182
 
 import io.openvidu.java.client.OpenViduRole;
 import io.openvidu.server.OpenViduServer;
@@ -66,20 +61,12 @@
 		private String value;
 		private String message;
 
-<<<<<<< HEAD
 		public Error(String property, String value, String message) {
 			super();
 			this.property = property;
 			this.value = value;
 			this.message = message;
 		}
-=======
-	public static final Set<String> OPENVIDU_INTEGER_PROPERTIES = new HashSet<>(
-			Arrays.asList("openvidu.recording.autostop-timeout", "openvidu.streams.video.max-recv-bandwidth",
-					"openvidu.streams.video.min-recv-bandwidth", "openvidu.streams.video.max-send-bandwidth",
-					"openvidu.streams.video.min-send-bandwidth", "openvidu.sessions.garbage.interval",
-					"openvidu.sessions.garbage.threshold"));
->>>>>>> ce909182
 
 		public String getProperty() {
 			return property;
@@ -154,33 +141,27 @@
 
 	private List<String> kmsUrisList;
 
-<<<<<<< HEAD
 	private String openviduSecret;
-=======
-	@Value("${openvidu.sessions.garbage.interval}")
+
+	private String openviduPublicUrl;
+
+	private String openviduRecordingComposedUrl;
+
+	private String serverPort;
+
+	private String coturnRedisDbname;
+
+	private String coturnRedisPassword;
+
+	private String coturnRedisConnectTimeout;
+
+	private String certificateType;
+
 	protected int openviduSessionsGarbageInterval;
 
-	@Value("${openvidu.sessions.garbage.threshold}")
 	protected int openviduSessionsGarbageThreshold;
 
-	@Value("${coturn.redis.ip}")
-	protected String coturnRedisIp;
->>>>>>> ce909182
-
-	private String openviduPublicUrl;
-
-	private String openviduRecordingComposedUrl;
-
-	private String serverPort;
-
-	private String coturnRedisDbname;
-
-	private String coturnRedisPassword;
-
-	private String coturnRedisConnectTimeout;
-
-	private String certificateType;
-
+	
 	// Derived properties
 
 	public static String finalUrl;
@@ -263,14 +244,6 @@
 		return this.openviduStreamsVideoMinSendBandwidth;
 	}
 
-	public int getSessionGarbageInterval() {
-		return this.openviduSessionsGarbageInterval;
-	}
-
-	public int getSessionGarbageThreshold() {
-		return this.openviduSessionsGarbageThreshold;
-	}
-
 	public String getCoturnIp() {
 		return this.coturnIp;
 	}
@@ -299,6 +272,14 @@
 		return webhookEventsList;
 	}
 
+	public int getSessionGarbageInterval() {
+		return openviduSessionsGarbageInterval;
+	}
+	
+	public int getSessionGarbageThreshold() {
+		return openviduSessionsGarbageThreshold;
+	}
+	
 	// Derived properties methods
 
 	public String getSpringProfile() {
@@ -414,7 +395,6 @@
 
 		coturnRedisPassword = getConfigValue("coturn.redis.password");
 
-<<<<<<< HEAD
 		coturnRedisConnectTimeout = getConfigValue("coturn.redis.connect-timeout");
 
 		openviduSecret = asNonEmptyString("openvidu.secret");
@@ -461,188 +441,6 @@
 			List<String> validValues = Arrays.asList("selfsigned", "owncert", "letsencrypt");
 			if(!validValues.contains(certificateType)) {
 				addError(property,"Invalid value '"+certificateType+"'. Valid values are "+validValues);
-=======
-		for (String parameter : parameters.keySet()) {
-			switch (parameter) {
-			case "openvidu.secret":
-				String secret = checkString(parameters, parameter);
-				if (secret.isEmpty()) {
-					throw new Exception("Property 'openvidu.secret' cannot be empty");
-				}
-				break;
-			case "openvidu.publicurl":
-				String publicurl = checkString(parameters, parameter);
-				if (!OPENVIDU_VALID_PUBLICURL_VALUES.contains(publicurl)) {
-					try {
-						checkUrl(publicurl);
-					} catch (Exception e) {
-						throw new Exception("Property 'openvidu.publicurl' not valid. " + e.getMessage());
-					}
-				}
-				break;
-			case "openvidu.cdr":
-				checkBoolean(parameters, parameter, admitStringified);
-				break;
-			case "openvidu.recording":
-				checkBoolean(parameters, parameter, admitStringified);
-				break;
-			case "openvidu.recording.public-access":
-				checkBoolean(parameters, parameter, admitStringified);
-				break;
-			case "openvidu.recording.autostop-timeout":
-				checkIntegerNonNegative(parameters, parameter, admitStringified);
-				break;
-			case "openvidu.recording.notification":
-				String recordingNotif = checkString(parameters, parameter);
-				try {
-					RecordingNotification.valueOf(recordingNotif);
-				} catch (IllegalArgumentException e) {
-					throw new Exception("Property 'openvidu.recording.notification' has not a valid value ('"
-							+ recordingNotif + "'). Must be one of " + Arrays.asList(RecordingNotification.values()));
-				}
-				break;
-			case "openvidu.webhook":
-				webhookEnabled = checkBoolean(parameters, parameter, admitStringified);
-				break;
-			case "openvidu.webhook.endpoint":
-				webhookEndpoint = checkString(parameters, parameter);
-				break;
-			case "openvidu.streams.video.max-recv-bandwidth":
-				checkIntegerNonNegative(parameters, parameter, admitStringified);
-				break;
-			case "openvidu.streams.video.min-recv-bandwidth":
-				checkIntegerNonNegative(parameters, parameter, admitStringified);
-				break;
-			case "openvidu.streams.video.max-send-bandwidth":
-				checkIntegerNonNegative(parameters, parameter, admitStringified);
-				break;
-			case "openvidu.streams.video.min-send-bandwidth":
-				checkIntegerNonNegative(parameters, parameter, admitStringified);
-				break;
-			case "openvidu.sessions.garbage.interval":
-				checkIntegerNonNegative(parameters, parameter, admitStringified);
-				break;
-			case "openvidu.sessions.garbage.threshold":
-				checkIntegerNonNegative(parameters, parameter, admitStringified);
-				break;
-			case "kms.uris":
-				String kmsUris;
-				try {
-					// First check if castable to a List
-					List<String> list = checkStringArray(parameters, parameter, admitStringified);
-					String elementString;
-					for (Object element : list) {
-						try {
-							// Check every object is a String value
-							elementString = (String) element;
-						} catch (ClassCastException e) {
-							throw new Exception("Property 'kms.uris' is an array, but contains a value (" + element
-									+ ") that is not a string: " + e.getMessage());
-						}
-					}
-					kmsUris = list.toString();
-				} catch (Exception e) {
-					// If it is not a list, try casting to String
-					kmsUris = checkString(parameters, parameter);
-				}
-				// Finally check all strings have a valid WebSocket URI format
-				try {
-					kmsUrisStringToList(kmsUris);
-				} catch (Exception e) {
-					throw new Exception(
-							"Property 'kms.uris' is an array of strings, but contains some value that has not a valid WbeSocket URI format: "
-									+ e.getMessage());
-				}
-				stringifiedProperties.setProperty(parameter, kmsUris);
-				break;
-			case "openvidu.webhook.headers":
-				String webhookHeaders;
-				try {
-					// First check if castable to a List
-					List<String> list = checkStringArray(parameters, parameter, admitStringified);
-					String elementString;
-					for (Object element : list) {
-						try {
-							// Check every object is a String value
-							elementString = (String) element;
-						} catch (ClassCastException e) {
-							throw new Exception(
-									"Property 'openvidu.webhook.headers' is an array, but contains a value (" + element
-											+ ") that is not a string: " + e.getMessage());
-						}
-					}
-					webhookHeaders = listToQuotedStringifiedArray(list);
-				} catch (Exception e) {
-					// If it is not a list, try casting to String
-					webhookHeaders = checkString(parameters, parameter);
-				}
-				try {
-					checkWebhookHeaders(webhookHeaders);
-				} catch (Exception e) {
-					throw new Exception(
-							"Property 'openvidu.webhook.headers' contains a value not valid: " + e.getMessage());
-				}
-				stringifiedProperties.setProperty(parameter, webhookHeaders);
-				break;
-			case "openvidu.webhook.events":
-				String webhookEvents;
-				try {
-					// First check if castable to a List
-					List<String> list = checkStringArray(parameters, parameter, admitStringified);
-					String elementString;
-					for (Object element : list) {
-						try {
-							// Check every object is a String value
-							elementString = (String) element;
-						} catch (ClassCastException e) {
-							throw new Exception("Property 'openvidu.webhook.events' is an array, but contains a value ("
-									+ element + ") that is not a string: " + e.getMessage());
-						}
-					}
-					webhookEvents = listToQuotedStringifiedArray(list);
-				} catch (Exception e) {
-					// If it is not a list, try casting to String
-					webhookEvents = checkString(parameters, parameter);
-				}
-				try {
-					checkWebhookEvents(webhookEvents);
-				} catch (Exception e) {
-					throw new Exception(
-							"Property 'openvidu.webhook.events' contains a value not valid: " + e.getMessage());
-				}
-				stringifiedProperties.setProperty(parameter, webhookEvents);
-				break;
-			case "openvidu.recording.path":
-				checkStringValidPathFormat(parameters, parameter);
-				break;
-			case "openvidu.recording.custom-layout":
-				checkStringValidPathFormat(parameters, parameter);
-				break;
-			case "openvidu.recording.composed-url":
-				String composedUrl = checkString(parameters, parameter);
-				try {
-					if (!composedUrl.isEmpty()) {
-						checkUrl(composedUrl);
-					}
-				} catch (Exception e) {
-					throw new Exception("Property 'openvidu.recording.composed-url' not valid. " + e.getMessage());
-				}
-				break;
-			case "openvidu.recording.version":
-				checkString(parameters, parameter);
-				break;
-			case "openvidu.cdr.path":
-				checkStringValidPathFormat(parameters, parameter);
-				break;
-			case "coturn.ip":
-				checkStringValidInetAddress(parameters, parameter);
-				break;
-			case "coturn.redis.ip":
-				checkStringValidInetAddress(parameters, parameter);
-				break;
-			default:
-				log.warn("Unknown configuration parameter '{}'", parameter);
->>>>>>> ce909182
 			}
 		}		
 	}
